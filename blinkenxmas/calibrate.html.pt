<div metal:use-macro="layout">
  <div tal:omit-tag="1" metal:fill-slot="title">Calibration</div>
  <div metal:fill-slot="head">
    <meta name="description" content="Calibration of Blinken' Xmas LED positions" />
  </div>

  <article metal:fill-slot="content">
<<<<<<< HEAD
    <p>Calibrated positions: ${len(store.positions)}/${led_count}</p>
    <p>
    <span tal:condition="len(store.positions) == led_count">Calibration is
      complete. If you wish to re-calibrate,</span>
    <span tal:condition="len(store.positions) > led_count">Configuration has
      changed since the tree was calibrated. If you wish to re-calibrate,</span>
    <span tal:condition="len(store.positions) < led_count">Calibration is
      required for certain animations to operate correctly. To start
      calibration,</span>

    enter the initial angle of the tree below and select "Capture". Otherwise,
    select "Cancel" to return to the main page</p>

    <img src="/no-preview.png" width="640" height="480" />
    <form>
=======
    <p>Please select the current "angle" of the tree. This is a relative
    measure. You should start by calibrating "angle zero", i.e. the natural
    position of your tree. Then rotate your tree by a measured amount about its
    trunk and calibrate the new angle.</p>
    <p>You will likely need 4 or 5 calibration measurements to accurately plot
    the position of all LEDs on your tree. Remember that not all LEDs will be
    visible from each position and the algorithm requires at least two
    different views of each LED to calculate its 3-dimensional position. It may
    help to mark "angle zero" on the floor by the tree so that you can measure
    (or at least estimate to the nearest 10 degrees) the rotation of the tree
    for each calibration.</p>
    <img id="preview" src="/no-preview.png" />
    <form class="grid">
>>>>>>> aac2d33b
      <label for="angle">Tree Angle</label>
      <input type="number" default="0" min="0" max="350" step="5" />
      <div class="buttons">
        <input type="button" id="start" value="Start" />
        <a class="button" href="/">Cancel</a>
      </div>
    </form>

    <p>The angle is a relative measure. You should start by calibrating "angle
    zero", i.e. the "normal" position of your tree. Once calibration of this
    angle is complete, rotate your tree by a measured amount about the axis
    running through its trunk and calibrate the new angle.</p>
    <p>You will likely need 4 or 5 calibration measurements to accurately plot
    the position of all LEDs on your tree. Remember that not all LEDs will be
    visible from each position and the algorithm requires at least two
    different views of each LED to calculate its 3-dimensional position. It may
    help to mark "angle zero" on the floor by the tree so that you can measure
    (or at least estimate to the nearest 10 degrees) the rotation of the tree
    for each calibration.</p>
  </article>

  <div metal:fill-slot="scripts">
    <script src="/messages.js"></script>
    <script src="/forms.js"></script>
    <script>initCalibrateForm(document.forms[0]);</script>
  </div>
</div><|MERGE_RESOLUTION|>--- conflicted
+++ resolved
@@ -5,7 +5,6 @@
   </div>
 
   <article metal:fill-slot="content">
-<<<<<<< HEAD
     <p>Calibrated positions: ${len(store.positions)}/${led_count}</p>
     <p>
     <span tal:condition="len(store.positions) == led_count">Calibration is
@@ -19,23 +18,8 @@
     enter the initial angle of the tree below and select "Capture". Otherwise,
     select "Cancel" to return to the main page</p>
 
-    <img src="/no-preview.png" width="640" height="480" />
-    <form>
-=======
-    <p>Please select the current "angle" of the tree. This is a relative
-    measure. You should start by calibrating "angle zero", i.e. the natural
-    position of your tree. Then rotate your tree by a measured amount about its
-    trunk and calibrate the new angle.</p>
-    <p>You will likely need 4 or 5 calibration measurements to accurately plot
-    the position of all LEDs on your tree. Remember that not all LEDs will be
-    visible from each position and the algorithm requires at least two
-    different views of each LED to calculate its 3-dimensional position. It may
-    help to mark "angle zero" on the floor by the tree so that you can measure
-    (or at least estimate to the nearest 10 degrees) the rotation of the tree
-    for each calibration.</p>
     <img id="preview" src="/no-preview.png" />
     <form class="grid">
->>>>>>> aac2d33b
       <label for="angle">Tree Angle</label>
       <input type="number" default="0" min="0" max="350" step="5" />
       <div class="buttons">
